--- conflicted
+++ resolved
@@ -37,11 +37,8 @@
 thiserror = "1.0.58"
 futures-util = "0.3.30"
 async-stream = "0.3.5"
-<<<<<<< HEAD
 tokio-stream = "0.1.15"
-=======
 secrecy = "0.8.0"
->>>>>>> 6b68e699
 
 [features]
 default = []
