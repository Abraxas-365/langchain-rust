workspace = { members = ["examples/vector_store_surrealdb"] }
[package]
name = "langchain-rust"
version = "3.1.1"
edition = "2021"
publish = true
repository = "https://github.com/Abraxas-365/langchain-rust"
license = "MIT"
description = "LangChain for Rust, the easiest way to write LLM-based programs in Rust"
keywords = ["chain", "chatgpt", "llm", "langchain"]  # List of keywords related to your crate
documentation = "https://langchain-rust.sellie.tech/get-started/quickstart"
# See more keys and their definitions at https://doc.rust-lang.org/cargo/reference/manifest.html

[dependencies]
scraper = "0.19"
serde = { version = "1.0", features = ["derive"] }
async-trait = "0.1.79"
tokio = { version = "1", features = ["full"] }
<<<<<<< HEAD
reqwest = { version = "0.11", features = ["json","stream"] }
=======
reqwest = { version = "0.12", features = ["json"] }
>>>>>>> a8c371a2
serde_json = "1.0"
futures ="0.3"
regex = "1.10.4"
log = "0.4.21"
html-escape = "0.2.13"
reqwest-eventsource = "0.6.0"
async-openai = "0.19.1"
mockito = "1.4.0"
tiktoken-rs = "0.5.8"
sqlx = { version = "0.7.4", default-features = false, features = ["postgres", "sqlite", "runtime-tokio-native-tls", "json", "uuid" ], optional = true }
uuid = {version = "1.8.0", features = ["v4"], optional = true }
pgvector = {version = "0.3.2", features = ["postgres", "sqlx"], optional = true }
text-splitter = { version = "0.8", features = ["tiktoken-rs","markdown"] }
surrealdb = { version = "1.3.1", optional = true, default-features = false }
csv = "1.3.0"
urlencoding = "2.1.3"
lopdf = { version = "0.32.0", features = ["pom", "pom_parser"] }
thiserror = "1.0.58"
futures-util = "0.3.30"
async-stream = "0.3.5"
tokio-stream = "0.1.15"
secrecy = "0.8.0"
readability = "0.3.0"
url = "2.5.0"

[features]
default = []
postgres = ["pgvector", "sqlx", "uuid"]
surrealdb = ["dep:surrealdb"]
sqlite = ["sqlx"]

[dev-dependencies]
tokio-test = "0.4.4"
testcontainers = "0.15"<|MERGE_RESOLUTION|>--- conflicted
+++ resolved
@@ -16,11 +16,7 @@
 serde = { version = "1.0", features = ["derive"] }
 async-trait = "0.1.79"
 tokio = { version = "1", features = ["full"] }
-<<<<<<< HEAD
-reqwest = { version = "0.11", features = ["json","stream"] }
-=======
-reqwest = { version = "0.12", features = ["json"] }
->>>>>>> a8c371a2
+reqwest = { version = "0.12", features = ["json","stream"] }
 serde_json = "1.0"
 futures ="0.3"
 regex = "1.10.4"
