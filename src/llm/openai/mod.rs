use std::{error::Error, pin::Pin};

pub use async_openai::config::{AzureConfig, Config, OpenAIConfig};
use async_openai::{
    types::{
<<<<<<< HEAD
        ChatChoiceStream, ChatCompletionMessageToolCall, ChatCompletionRequestAssistantMessageArgs,
        ChatCompletionRequestMessage, ChatCompletionRequestSystemMessageArgs,
        ChatCompletionRequestToolMessageArgs, ChatCompletionRequestUserMessageArgs,
=======
        ChatChoiceStream, ChatCompletionRequestAssistantMessageArgs, ChatCompletionRequestMessage,
        ChatCompletionRequestSystemMessageArgs, ChatCompletionRequestUserMessageArgs,
>>>>>>> d0644df9
        ChatCompletionToolArgs, ChatCompletionToolType, CreateChatCompletionRequest,
        CreateChatCompletionRequestArgs, FunctionObjectArgs,
    },
    Client,
};
use async_trait::async_trait;
use futures::{Stream, StreamExt};

use crate::{
    language_models::{llm::LLM, options::CallOptions, GenerateResult, TokenUsage},
    schemas::{
        messages::{Message, MessageType},
        FunctionCallBehavior,
    },
};

#[derive(Clone)]
pub enum OpenAIModel {
    Gpt35,
    Gpt4,
    Gpt4Turbo,
}

impl ToString for OpenAIModel {
    fn to_string(&self) -> String {
        match self {
            OpenAIModel::Gpt35 => "gpt-3.5-turbo".to_string(),
            OpenAIModel::Gpt4 => "gpt-4".to_string(),
            OpenAIModel::Gpt4Turbo => "gpt-4-turbo-preview".to_string(),
        }
    }
}

impl Into<String> for OpenAIModel {
    fn into(self) -> String {
        self.to_string()
    }
}

#[derive(Clone)]
pub struct OpenAI<C: Config> {
    config: C,
    options: CallOptions,
    model: String,
}

impl<C: Config + Send + Sync + 'static> Into<Box<dyn LLM>> for OpenAI<C> {
    fn into(self) -> Box<dyn LLM> {
        Box::new(self)
    }
}

impl<C: Config> OpenAI<C> {
    pub fn new(config: C) -> Self {
        Self {
            config,
            options: CallOptions::default(),
            model: OpenAIModel::Gpt35.to_string(),
        }
    }

    pub fn with_model<S: Into<String>>(mut self, model: S) -> Self {
        self.model = model.into();
        self
    }

    pub fn with_config(mut self, config: C) -> Self {
        self.config = config;
        self
    }

    pub fn with_options(mut self, options: CallOptions) -> Self {
        self.options = options;
        self
    }
}

impl Default for OpenAI<OpenAIConfig> {
    fn default() -> Self {
        Self::new(OpenAIConfig::default())
    }
}

#[async_trait]
impl<C: Config + Send + Sync> LLM for OpenAI<C> {
    async fn generate(&self, prompt: &[Message]) -> Result<GenerateResult, Box<dyn Error>> {
        let client = Client::with_config(self.config.clone());
        let request = self.generate_request(prompt)?;
        match &self.options.streaming_func {
            Some(func) => {
                let mut stream = client.chat().create_stream(request).await?;
                let mut complete_response = String::new();
                while let Some(result) = stream.next().await {
                    match result {
                        Ok(response) => {
                            for chat_choice in response.choices.iter() {
                                let chat_choice: ChatChoiceStream = chat_choice.clone();
                                {
                                    let mut func = func.lock().await;
                                    let _ = func(
                                        serde_json::to_string(&chat_choice).unwrap_or("".into()),
                                    )
                                    .await;
                                }
                                if let Some(content) = chat_choice.delta.content {
                                    complete_response.push_str(&content);
                                }
                            }
                        }
                        Err(err) => {
                            eprintln!("Error from streaming response: {:?}", err);
                        }
                    }
                }
                let mut generate_result = GenerateResult::default();
                generate_result.generation = complete_response;
                Ok(generate_result)
            }
            None => {
                let response = client.chat().create(request).await?;
                let mut generate_result = GenerateResult::default();

                if let Some(usage) = response.usage {
                    generate_result.tokens = Some(TokenUsage {
                        prompt_tokens: usage.prompt_tokens,
                        completion_tokens: usage.completion_tokens,
                        total_tokens: usage.total_tokens,
                    });
                }

                if let Some(choice) = &response.choices.first() {
                    generate_result.generation = choice.message.content.clone().unwrap_or_default();
                    if let Some(function) = &choice.message.tool_calls {
                        generate_result.generation =
                            serde_json::to_string(&function).unwrap_or_default();
                    }
                } else {
                    generate_result.generation = "".to_string();
                }

                Ok(generate_result)
            }
        }
    }

    async fn invoke(&self, prompt: &str) -> Result<String, Box<dyn Error>> {
        self.generate(&[Message::new_human_message(prompt)])
            .await
            .map(|res| res.generation)
    }

    async fn stream(
        &self,
        messages: &[Message],
    ) -> Result<
        Pin<Box<dyn Stream<Item = Result<serde_json::Value, Box<dyn Error + Send>>> + Send>>,
        Box<dyn Error>,
    > {
        let client = Client::with_config(self.config.clone());
        let request = self.generate_request(messages)?;

        let original_stream = client.chat().create_stream(request).await?;

        let new_stream = original_stream.map(|result| match result {
            Ok(completion) => {
                serde_json::to_value(completion).map_err(|e| Box::new(e) as Box<dyn Error + Send>)
            }
            Err(e) => Err(Box::new(e) as Box<dyn Error + Send>),
        });

        Ok(Box::pin(new_stream))
    }

    fn add_options(&mut self, options: CallOptions) {
<<<<<<< HEAD
        self.options.merge_options(options)
=======
        self.options = options;
>>>>>>> d0644df9
    }
}

impl<C: Config> OpenAI<C> {
    fn to_openai_messages(
        &self,
        messages: &[Message],
    ) -> Result<Vec<ChatCompletionRequestMessage>, Box<dyn Error>> {
        let mut openai_messages: Vec<ChatCompletionRequestMessage> = Vec::new();
        for m in messages {
            match m.message_type {
                MessageType::AIMessage => openai_messages.push(match &m.tool_calls {
                    Some(value) => {
                        let function: Vec<ChatCompletionMessageToolCall> =
                            serde_json::from_value(value.clone())?;
                        ChatCompletionRequestAssistantMessageArgs::default()
                            .tool_calls(function)
                            .content(m.content.clone())
                            .build()?
                            .into()
                    }
                    None => ChatCompletionRequestAssistantMessageArgs::default()
                        .content(m.content.clone())
                        .build()?
                        .into(),
                }),
                MessageType::HumanMessage => openai_messages.push(
                    ChatCompletionRequestUserMessageArgs::default()
                        .content(m.content.clone())
                        .build()?
                        .into(),
                ),
                MessageType::SystemMessage => openai_messages.push(
                    ChatCompletionRequestSystemMessageArgs::default()
                        .content(m.content.clone())
                        .build()?
                        .into(),
                ),
                MessageType::ToolMessage => {
                    openai_messages.push(
                        ChatCompletionRequestToolMessageArgs::default()
                            .content(m.content.clone())
                            .tool_call_id(m.id.clone().unwrap_or_default())
                            .build()?
                            .into(),
                    );
                }
            }
        }
        Ok(openai_messages)
    }

    fn generate_request(
        &self,
        messages: &[Message],
    ) -> Result<CreateChatCompletionRequest, Box<dyn Error>> {
        let messages: Vec<ChatCompletionRequestMessage> = self.to_openai_messages(messages)?;
        let mut request_builder = CreateChatCompletionRequestArgs::default();
        if let Some(max_tokens) = self.options.max_tokens {
            request_builder.max_tokens(max_tokens);
        }
        request_builder.model(self.model.to_string());
        if let Some(stop_words) = &self.options.stop_words {
            request_builder.stop(stop_words);
        }

        if let Some(behavior) = &self.options.functions {
            println!("Behavior: {:?}", behavior[0].name);
            let mut functions = Vec::new();
            for f in behavior.iter() {
                let tool = FunctionObjectArgs::default()
                    .name(f.name.clone())
                    .description(f.description.clone())
                    .parameters(f.parameters.clone())
                    .build()?;
                functions.push(
                    ChatCompletionToolArgs::default()
                        .r#type(ChatCompletionToolType::Function)
                        .function(tool)
                        .build()?,
                )
            }
            request_builder.tools(functions);
        }

        if let Some(behavior) = self.options.function_call_behavior {
            match behavior {
                FunctionCallBehavior::Auto => request_builder.function_call("auto"),
                FunctionCallBehavior::None => request_builder.function_call("none"),
            };
        }
        request_builder.messages(messages);
        Ok(request_builder.build()?)
    }
}
#[cfg(test)]
mod tests {
<<<<<<< HEAD

    use crate::schemas::FunctionDefinition;
=======
    use crate::language_models::options::FunctionDefinition;
>>>>>>> d0644df9

    use super::*;
    use serde_json::json;
    use std::sync::Arc;
    use tokio::sync::Mutex;
    use tokio::test;

    #[test]
    #[ignore]
    async fn test_ivoke() {
        let message_complete = Arc::new(Mutex::new(String::new()));

        // Define the streaming function
        // This function will append the content received from the stream to `message_complete`
        let streaming_func = {
            let message_complete = message_complete.clone();
            move |content: String| {
                let message_complete = message_complete.clone();
                async move {
                    let mut message_complete_lock = message_complete.lock().await;
                    println!("Content: {:?}", content);
                    message_complete_lock.push_str(&content);
                    Ok(())
                }
            }
        };
        let options = CallOptions::new().with_streaming_func(streaming_func);
        // Setup the OpenAI client with the necessary options
        let open_ai = OpenAI::new(OpenAIConfig::default())
            .with_model(OpenAIModel::Gpt35.to_string()) // You can change the model as needed
            .with_options(options);

        // Define a set of messages to send to the generate function

        // Call the generate function
        match open_ai.invoke("hola").await {
            Ok(result) => {
                // Print the response from the generate function
                println!("Generate Result: {:?}", result);
                println!("Message Complete: {:?}", message_complete.lock().await);
            }
            Err(e) => {
                // Handle any errors
                eprintln!("Error calling generate: {:?}", e);
            }
        }
    }

    #[test]
    #[ignore]
    async fn test_generate_function() {
        let message_complete = Arc::new(Mutex::new(String::new()));

        // Define the streaming function
        // This function will append the content received from the stream to `message_complete`
        let streaming_func = {
            let message_complete = message_complete.clone();
            move |content: String| {
                let message_complete = message_complete.clone();
                async move {
                    let content = serde_json::from_str::<ChatChoiceStream>(&content).unwrap();
                    if content.finish_reason.is_some() {
                        return Ok(());
                    }
                    let mut message_complete_lock = message_complete.lock().await;
                    println!("Content: {:?}", content);
                    message_complete_lock.push_str(&content.delta.content.unwrap());
                    Ok(())
                }
            }
        };
        // Define the streaming function as an async block without capturing external references directly
        let options = CallOptions::new().with_streaming_func(streaming_func);
        // Setup the OpenAI client with the necessary options
        let open_ai = OpenAI::new(OpenAIConfig::default())
            .with_model(OpenAIModel::Gpt35.to_string()) // You can change the model as needed
            .with_options(options);

        // Define a set of messages to send to the generate function
        let messages = vec![Message::new_human_message("Hello, how are you?")];

        // Call the generate function
        match open_ai.generate(&messages).await {
            Ok(result) => {
                // Print the response from the generate function
                println!("Generate Result: {:?}", result);
                println!("Message Complete: {:?}", message_complete.lock().await);
            }
            Err(e) => {
                // Handle any errors
                eprintln!("Error calling generate: {:?}", e);
            }
        }
    }

    #[test]
    #[ignore]
    async fn test_openai_stream() {
        // Setup the OpenAI client with the necessary options
        let open_ai = OpenAI::default().with_model(OpenAIModel::Gpt35.to_string());

        // Define a set of messages to send to the generate function
        let messages = vec![Message::new_human_message("Hello, how are you?")];

        open_ai
            .stream(&messages)
            .await
            .unwrap()
            .for_each(|result| async {
                match result {
                    Ok(response) => {
                        if let Some(content) = response.pointer("/choices/0/delta/content") {
                            println!("Content: {}", content.as_str().unwrap_or(""));
                        }
                    }
                    Err(e) => {
                        eprintln!("Error: {:?}", e);
                    }
                }
            })
            .await;
    }

    #[test]
    #[ignore]
    async fn test_function() {
        let mut functions = Vec::new();
        functions.push(FunctionDefinition {
            name: "cli".to_string(),
            description: "Use the Ubuntu command line to preform any action you wish.".to_string(),
            parameters: json!({
                "type": "object",
                "properties": {
                    "command": {
                        "type": "string",
                        "description": "The raw command you want executed"
                    }
                },
                "required": ["command"]
            }),
        });

        let llm = OpenAI::default()
            .with_model(OpenAIModel::Gpt35)
            .with_config(OpenAIConfig::new())
            .with_options(CallOptions::new().with_functions(functions));
        let response = llm
            .invoke("Use the command line to create a new rust project. Execute the first command.")
            .await
            .unwrap();
        println!("{}", response)
    }
}<|MERGE_RESOLUTION|>--- conflicted
+++ resolved
@@ -3,14 +3,9 @@
 pub use async_openai::config::{AzureConfig, Config, OpenAIConfig};
 use async_openai::{
     types::{
-<<<<<<< HEAD
         ChatChoiceStream, ChatCompletionMessageToolCall, ChatCompletionRequestAssistantMessageArgs,
         ChatCompletionRequestMessage, ChatCompletionRequestSystemMessageArgs,
         ChatCompletionRequestToolMessageArgs, ChatCompletionRequestUserMessageArgs,
-=======
-        ChatChoiceStream, ChatCompletionRequestAssistantMessageArgs, ChatCompletionRequestMessage,
-        ChatCompletionRequestSystemMessageArgs, ChatCompletionRequestUserMessageArgs,
->>>>>>> d0644df9
         ChatCompletionToolArgs, ChatCompletionToolType, CreateChatCompletionRequest,
         CreateChatCompletionRequestArgs, FunctionObjectArgs,
     },
@@ -185,11 +180,7 @@
     }
 
     fn add_options(&mut self, options: CallOptions) {
-<<<<<<< HEAD
         self.options.merge_options(options)
-=======
-        self.options = options;
->>>>>>> d0644df9
     }
 }
 
@@ -287,12 +278,8 @@
 }
 #[cfg(test)]
 mod tests {
-<<<<<<< HEAD
 
     use crate::schemas::FunctionDefinition;
-=======
-    use crate::language_models::options::FunctionDefinition;
->>>>>>> d0644df9
 
     use super::*;
     use serde_json::json;
